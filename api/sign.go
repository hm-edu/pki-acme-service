package api

import (
	"context"
	"crypto/tls"
	"encoding/json"
	"net/http"

	"github.com/smallstep/certificates/api/read"
	"github.com/smallstep/certificates/api/render"
	"github.com/smallstep/certificates/authority/config"
	"github.com/smallstep/certificates/authority/provisioner"
	"github.com/smallstep/certificates/errs"
)

// SignRequest is the request body for a certificate signature request.
type SignRequest struct {
	CsrPEM       CertificateRequest `json:"csr"`
	OTT          string             `json:"ott"`
	NotAfter     TimeDuration       `json:"notAfter,omitempty"`
	NotBefore    TimeDuration       `json:"notBefore,omitempty"`
	TemplateData json.RawMessage    `json:"templateData,omitempty"`
}

// Validate checks the fields of the SignRequest and returns nil if they are ok
// or an error if something is wrong.
func (s *SignRequest) Validate() error {
	if s.CsrPEM.CertificateRequest == nil {
		return errs.BadRequest("missing csr")
	}
	if err := s.CsrPEM.CertificateRequest.CheckSignature(); err != nil {
		return errs.BadRequestErr(err, "invalid csr")
	}
	if s.OTT == "" {
		return errs.BadRequest("missing ott")
	}

	return nil
}

// SignResponse is the response object of the certificate signature request.
type SignResponse struct {
	ServerPEM    Certificate          `json:"crt"`
	CaPEM        Certificate          `json:"ca"`
	CertChainPEM []Certificate        `json:"certChain"`
	TLSOptions   *config.TLSOptions   `json:"tlsOptions,omitempty"`
	TLS          *tls.ConnectionState `json:"-"`
}

// Sign is an HTTP handler that reads a certificate request and an
// one-time-token (ott) from the body and creates a new certificate with the
// information in the certificate request.
func Sign(w http.ResponseWriter, r *http.Request) {
	var body SignRequest
	if err := read.JSON(r.Body, &body); err != nil {
		render.Error(w, errs.BadRequestErr(err, "error reading request body"))
		return
	}

	logOtt(w, body.OTT)
	if err := body.Validate(); err != nil {
		render.Error(w, err)
		return
	}

	opts := provisioner.SignOptions{
		NotBefore:    body.NotBefore,
		NotAfter:     body.NotAfter,
		TemplateData: body.TemplateData,
	}

	ctx := r.Context()
	a := mustAuthority(ctx)

	ctx = provisioner.NewContextWithMethod(ctx, provisioner.SignMethod)
	signOpts, err := a.Authorize(ctx, body.OTT)
	if err != nil {
		render.Error(w, errs.UnauthorizedErr(err))
		return
	}

<<<<<<< HEAD
	certChain, err := h.Authority.Sign(context.Background(), body.CsrPEM.CertificateRequest, opts, signOpts...)
=======
	certChain, err := a.Sign(body.CsrPEM.CertificateRequest, opts, signOpts...)
>>>>>>> 911cec21
	if err != nil {
		render.Error(w, errs.ForbiddenErr(err, "error signing certificate"))
		return
	}
	certChainPEM := certChainToPEM(certChain)
	var caPEM Certificate
	if len(certChainPEM) > 1 {
		caPEM = certChainPEM[1]
	}
	LogCertificate(w, certChain[0])
	render.JSONStatus(w, &SignResponse{
		ServerPEM:    certChainPEM[0],
		CaPEM:        caPEM,
		CertChainPEM: certChainPEM,
		TLSOptions:   a.GetTLSOptions(),
	}, http.StatusCreated)
}<|MERGE_RESOLUTION|>--- conflicted
+++ resolved
@@ -79,11 +79,8 @@
 		return
 	}
 
-<<<<<<< HEAD
-	certChain, err := h.Authority.Sign(context.Background(), body.CsrPEM.CertificateRequest, opts, signOpts...)
-=======
-	certChain, err := a.Sign(body.CsrPEM.CertificateRequest, opts, signOpts...)
->>>>>>> 911cec21
+	certChain, err := a.Sign(context.Background(), body.CsrPEM.CertificateRequest, opts, signOpts...)
+
 	if err != nil {
 		render.Error(w, errs.ForbiddenErr(err, "error signing certificate"))
 		return
