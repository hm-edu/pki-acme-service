package api

import (
	"encoding/json"
	"net/http"

	"github.com/go-chi/chi"

	"github.com/smallstep/certificates/acme"
	"github.com/smallstep/certificates/api/render"
	"github.com/smallstep/certificates/logging"
)

// NewAccountRequest represents the payload for a new account request.
type NewAccountRequest struct {
	Contact                []string                `json:"contact"`
	OnlyReturnExisting     bool                    `json:"onlyReturnExisting"`
	TermsOfServiceAgreed   bool                    `json:"termsOfServiceAgreed"`
	ExternalAccountBinding *ExternalAccountBinding `json:"externalAccountBinding,omitempty"`
}

func validateContacts(cs []string) error {
	for _, c := range cs {
		if c == "" {
			return acme.NewError(acme.ErrorMalformedType, "contact cannot be empty string")
		}
	}
	return nil
}

// Validate validates a new-account request body.
func (n *NewAccountRequest) Validate() error {
	if n.OnlyReturnExisting && len(n.Contact) > 0 {
		return acme.NewError(acme.ErrorMalformedType, "incompatible input; onlyReturnExisting must be alone")
	}
	return validateContacts(n.Contact)
}

// UpdateAccountRequest represents an update-account request.
type UpdateAccountRequest struct {
	Contact []string    `json:"contact"`
	Status  acme.Status `json:"status"`
}

// Validate validates a update-account request body.
func (u *UpdateAccountRequest) Validate() error {
	switch {
	case len(u.Status) > 0 && len(u.Contact) > 0:
		return acme.NewError(acme.ErrorMalformedType, "incompatible input; contact and "+
			"status updates are mutually exclusive")
	case len(u.Contact) > 0:
		if err := validateContacts(u.Contact); err != nil {
			return err
		}
		return nil
	case len(u.Status) > 0:
		if u.Status != acme.StatusDeactivated {
			return acme.NewError(acme.ErrorMalformedType, "cannot update account "+
				"status to %s, only deactivated", u.Status)
		}
		return nil
	default:
		// According to the ACME spec (https://tools.ietf.org/html/rfc8555#section-7.3.2)
		// accountUpdate should ignore any fields not recognized by the server.
		return nil
	}
}

// NewAccount is the handler resource for creating new ACME accounts.
func NewAccount(w http.ResponseWriter, r *http.Request) {
	ctx := r.Context()
	db := acme.MustDatabaseFromContext(ctx)
	linker := acme.MustLinkerFromContext(ctx)

	payload, err := payloadFromContext(ctx)
	if err != nil {
		render.Error(w, err)
		return
	}
	var nar NewAccountRequest
	if err := json.Unmarshal(payload.value, &nar); err != nil {
		render.Error(w, acme.WrapError(acme.ErrorMalformedType, err,
			"failed to unmarshal new-account request payload"))
		return
	}
	if err := nar.Validate(); err != nil {
		render.Error(w, err)
		return
	}

	prov, err := acmeProvisionerFromContext(ctx)
	if err != nil {
		render.Error(w, err)
		return
	}

	httpStatus := http.StatusCreated
	acc, err := accountFromContext(ctx)
	if err != nil {
		acmeErr, ok := err.(*acme.Error)
		if !ok || acmeErr.Status != http.StatusBadRequest {
			// Something went wrong ...
			render.Error(w, err)
			return
		}

		// Account does not exist //
		if nar.OnlyReturnExisting {
			render.Error(w, acme.NewError(acme.ErrorAccountDoesNotExistType,
				"account does not exist"))
			return
		}

		jwk, err := jwkFromContext(ctx)
		if err != nil {
			render.Error(w, err)
			return
		}

		eak, err := validateExternalAccountBinding(ctx, &nar)
		if err != nil {
			render.Error(w, err)
			return
		}

		acc = &acme.Account{
			Key:     jwk,
			Contact: nar.Contact,
			Status:  acme.StatusValid,
		}
		if err := db.CreateAccount(ctx, acc); err != nil {
			render.Error(w, acme.WrapErrorISE(err, "error creating account"))
			return
		}

		if eak != nil { // means that we have a (valid) External Account Binding key that should be bound, updated and sent in the response
			if err := eak.BindTo(acc); err != nil {
				render.Error(w, err)
				return
			}
<<<<<<< HEAD
			if err := h.db.UpdateExternalAccountKey(ctx, prov.GetID(), eak); err != nil {
=======
			if err := db.UpdateExternalAccountKey(ctx, prov.ID, eak); err != nil {
>>>>>>> 911cec21
				render.Error(w, acme.WrapErrorISE(err, "error updating external account binding key"))
				return
			}
			acc.ExternalAccountBinding = nar.ExternalAccountBinding
		}
	} else {
		// Account exists
		httpStatus = http.StatusOK
	}

	linker.LinkAccount(ctx, acc)

	w.Header().Set("Location", linker.GetLink(r.Context(), acme.AccountLinkType, acc.ID))
	render.JSONStatus(w, acc, httpStatus)
}

// GetOrUpdateAccount is the api for updating an ACME account.
func GetOrUpdateAccount(w http.ResponseWriter, r *http.Request) {
	ctx := r.Context()
	db := acme.MustDatabaseFromContext(ctx)
	linker := acme.MustLinkerFromContext(ctx)

	acc, err := accountFromContext(ctx)
	if err != nil {
		render.Error(w, err)
		return
	}
	payload, err := payloadFromContext(ctx)
	if err != nil {
		render.Error(w, err)
		return
	}

	// If PostAsGet just respond with the account, otherwise process like a
	// normal Post request.
	if !payload.isPostAsGet {
		var uar UpdateAccountRequest
		if err := json.Unmarshal(payload.value, &uar); err != nil {
			render.Error(w, acme.WrapError(acme.ErrorMalformedType, err,
				"failed to unmarshal new-account request payload"))
			return
		}
		if err := uar.Validate(); err != nil {
			render.Error(w, err)
			return
		}
		if len(uar.Status) > 0 || len(uar.Contact) > 0 {
			if len(uar.Status) > 0 {
				acc.Status = uar.Status
			} else if len(uar.Contact) > 0 {
				acc.Contact = uar.Contact
			}

			if err := db.UpdateAccount(ctx, acc); err != nil {
				render.Error(w, acme.WrapErrorISE(err, "error updating account"))
				return
			}
		}
	}

	linker.LinkAccount(ctx, acc)

	w.Header().Set("Location", linker.GetLink(ctx, acme.AccountLinkType, acc.ID))
	render.JSON(w, acc)
}

func logOrdersByAccount(w http.ResponseWriter, oids []string) {
	if rl, ok := w.(logging.ResponseLogger); ok {
		m := map[string]interface{}{
			"orders": oids,
		}
		rl.WithFields(m)
	}
}

// GetOrdersByAccountID ACME api for retrieving the list of order urls belonging to an account.
func GetOrdersByAccountID(w http.ResponseWriter, r *http.Request) {
	ctx := r.Context()
	db := acme.MustDatabaseFromContext(ctx)
	linker := acme.MustLinkerFromContext(ctx)

	acc, err := accountFromContext(ctx)
	if err != nil {
		render.Error(w, err)
		return
	}
	accID := chi.URLParam(r, "accID")
	if acc.ID != accID {
		render.Error(w, acme.NewError(acme.ErrorUnauthorizedType, "account ID '%s' does not match url param '%s'", acc.ID, accID))
		return
	}

	orders, err := db.GetOrdersByAccountID(ctx, acc.ID)
	if err != nil {
		render.Error(w, err)
		return
	}

	linker.LinkOrdersByAccountID(ctx, orders)

	render.JSON(w, orders)
	logOrdersByAccount(w, orders)
}<|MERGE_RESOLUTION|>--- conflicted
+++ resolved
@@ -138,11 +138,7 @@
 				render.Error(w, err)
 				return
 			}
-<<<<<<< HEAD
-			if err := h.db.UpdateExternalAccountKey(ctx, prov.GetID(), eak); err != nil {
-=======
 			if err := db.UpdateExternalAccountKey(ctx, prov.ID, eak); err != nil {
->>>>>>> 911cec21
 				render.Error(w, acme.WrapErrorISE(err, "error updating external account binding key"))
 				return
 			}
