package acme

import (
	"bytes"
	"context"
	"crypto/x509"
	"encoding/json"
	"net"
	"sort"
	"strings"
	"time"

	"github.com/sirupsen/logrus"
	"github.com/smallstep/certificates/authority/provisioner"
	"go.step.sm/crypto/x509util"
)

type IdentifierType string

const (
	// IP is the ACME ip identifier type
	IP IdentifierType = "ip"
	// DNS is the ACME dns identifier type
	DNS IdentifierType = "dns"
	// PermanentIdentifier is the ACME permanent-identifier identifier type
	// defined in https://datatracker.ietf.org/doc/html/draft-bweeks-acme-device-attest-00
	PermanentIdentifier IdentifierType = "permanent-identifier"
)

// Identifier encodes the type that an order pertains to.
type Identifier struct {
	Type  IdentifierType `json:"type"`
	Value string         `json:"value"`
}

// Order contains order metadata for the ACME protocol order type.
type Order struct {
	ID                string       `json:"id"`
	AccountID         string       `json:"-"`
	ProvisionerID     string       `json:"-"`
	Status            Status       `json:"status"`
	ExpiresAt         time.Time    `json:"expires"`
	Identifiers       []Identifier `json:"identifiers"`
	NotBefore         time.Time    `json:"notBefore"`
	NotAfter          time.Time    `json:"notAfter"`
	Error             *Error       `json:"error,omitempty"`
	AuthorizationIDs  []string     `json:"-"`
	AuthorizationURLs []string     `json:"authorizations"`
	FinalizeURL       string       `json:"finalize"`
	CertificateID     string       `json:"-"`
	CertificateURL    string       `json:"certificate,omitempty"`
}

// ToLog enables response logging.
func (o *Order) ToLog() (interface{}, error) {
	b, err := json.Marshal(o)
	if err != nil {
		return nil, WrapErrorISE(err, "error marshaling order for logging")
	}
	return string(b), nil
}

// UpdateStatus updates the ACME Order Status if necessary.
// Changes to the order are saved using the database interface.
func (o *Order) UpdateStatus(ctx context.Context, db DB) error {
	now := clock.Now()

	switch o.Status {
	case StatusProcessing:
		return nil
	case StatusInvalid:
		return nil
	case StatusValid:
		return nil
	case StatusReady:
		// Check expiry
		if now.After(o.ExpiresAt) {
			o.Status = StatusInvalid
			o.Error = NewError(ErrorMalformedType, "order has expired")
			break
		}
		return nil
	case StatusPending:
		// Check expiry
		if now.After(o.ExpiresAt) {
			o.Status = StatusInvalid
			o.Error = NewError(ErrorMalformedType, "order has expired")
			break
		}

		var count = map[Status]int{
			StatusValid:   0,
			StatusInvalid: 0,
			StatusPending: 0,
		}
		for _, azID := range o.AuthorizationIDs {
			az, err := db.GetAuthorization(ctx, azID)
			if err != nil {
				return WrapErrorISE(err, "error getting authorization ID %s", azID)
			}
			if err = az.UpdateStatus(ctx, db); err != nil {
				return WrapErrorISE(err, "error updating authorization ID %s", azID)
			}
			st := az.Status
			count[st]++
		}
		switch {
		case count[StatusInvalid] > 0:
			o.Status = StatusInvalid

		// No change in the order status, so just return the order as is -
		// without writing any changes.
		case count[StatusPending] > 0:
			return nil

		case count[StatusValid] == len(o.AuthorizationIDs):
			o.Status = StatusReady

		default:
			return NewErrorISE("unexpected authz status")
		}
	default:
		return NewErrorISE("unrecognized order status: %s", o.Status)
	}
	if err := db.UpdateOrder(ctx, o); err != nil {
		return WrapErrorISE(err, "error updating order")
	}
	return nil
}

// Finalize signs a certificate if the necessary conditions for Order completion
// have been met.
<<<<<<< HEAD
func (o *Order) Finalize(ctx context.Context, db DB, csr *x509.CertificateRequest, auth CertificateAuthority, p Provisioner) (chan error, error) {
=======
//
// TODO(mariano): Here or in the challenge validation we should perform some
// external validation using the identifier value and the attestation data. From
// a validation service we can get the list of SANs to set in the final
// certificate.
func (o *Order) Finalize(ctx context.Context, db DB, csr *x509.CertificateRequest, auth CertificateAuthority, p Provisioner) error {
>>>>>>> d46c5b2f
	if err := o.UpdateStatus(ctx, db); err != nil {
		return nil, err
	}

	switch o.Status {
	case StatusInvalid:
		return nil, NewError(ErrorOrderNotReadyType, "order %s has been abandoned", o.ID)
	case StatusValid:
		return nil, nil
	case StatusPending:
		return nil, NewError(ErrorOrderNotReadyType, "order %s is not ready", o.ID)
	case StatusReady:
		break
	case StatusProcessing:
		return nil, NewErrorISE("order %s is already processing", o.ID)
	default:
		return nil, NewErrorISE("unexpected status %s for order %s", o.Status, o.ID)
	}

	o.Status = StatusProcessing
	if err := db.UpdateOrder(ctx, o); err != nil {
		return nil, WrapErrorISE(err, "error updating order %s", o.ID)
	}

	// canonicalize the CSR to allow for comparison
	csr = canonicalize(csr)

<<<<<<< HEAD
	// retrieve the requested SANs for the Order
	sans, err := o.sans(csr)
	if err != nil {
		return nil, err
=======
	// Template data
	data := x509util.NewTemplateData()
	data.SetCommonName(csr.Subject.CommonName)

	// Custom sign options passed to authority.Sign
	var extraOptions []provisioner.SignOption

	// TODO: support for multiple identifiers?
	var permanentIdentifier string
	for i := range o.Identifiers {
		if o.Identifiers[i].Type == PermanentIdentifier {
			permanentIdentifier = o.Identifiers[i].Value
			break
		}
	}

	var defaultTemplate string
	if permanentIdentifier != "" {
		defaultTemplate = x509util.DefaultAttestedLeafTemplate
		data.SetSubjectAlternativeNames(x509util.SubjectAlternativeName{
			Type:  x509util.PermanentIdentifierType,
			Value: permanentIdentifier,
		})
		extraOptions = append(extraOptions, provisioner.AttestationData{
			PermanentIdentifier: permanentIdentifier,
		})
	} else {
		defaultTemplate = x509util.DefaultLeafTemplate
		sans, err := o.sans(csr)
		if err != nil {
			return err
		}
		data.SetSubjectAlternativeNames(sans...)
>>>>>>> d46c5b2f
	}

	// Get authorizations from the ACME provisioner.
	ctx = provisioner.NewContextWithMethod(ctx, provisioner.SignMethod)
	signOps, err := p.AuthorizeSign(ctx, "")
	if err != nil {
		return nil, WrapErrorISE(err, "error retrieving authorization options from ACME provisioner")
	}

	templateOptions, err := provisioner.CustomTemplateOptions(p.GetOptions(), data, defaultTemplate)
	if err != nil {
		return nil, WrapErrorISE(err, "error creating template options from ACME provisioner")
	}

	// Build extra signing options.
	signOps = append(signOps, templateOptions)
<<<<<<< HEAD
	ch := make(chan error)
	go func() {
		// Sign a new certificate.
		certChain, err := auth.Sign(ctx, csr, provisioner.SignOptions{
			NotBefore: provisioner.NewTimeDuration(o.NotBefore),
			NotAfter:  provisioner.NewTimeDuration(o.NotAfter),
		}, signOps...)
		if err != nil {
			logrus.WithError(err).Error("error signing certificate")
			o.Status = StatusInvalid
			ch <- WrapErrorISE(err, "error signing certificate for order %s", o.ID)
			if err = db.UpdateOrder(ctx, o); err != nil {
				logrus.WithError(err).Error("error updating order")
			}
			return
		}
=======
	signOps = append(signOps, extraOptions...)
>>>>>>> d46c5b2f

		cert := &Certificate{
			AccountID:     o.AccountID,
			OrderID:       o.ID,
			Leaf:          certChain[0],
			Intermediates: certChain[1:],
		}
		if err := db.CreateCertificate(ctx, cert); err != nil {
			logrus.WithError(err).Error("error creating certificate")
			o.Status = StatusInvalid
			ch <- WrapErrorISE(err, "error creating certificate for order %s", o.ID)
			if err = db.UpdateOrder(ctx, o); err != nil {
				logrus.WithError(err).Error("error updating order")
			}
			return
		}

		o.CertificateID = cert.ID
		o.Status = StatusValid
		if err = db.UpdateOrder(ctx, o); err != nil {
			logrus.WithError(err).Error("error updating order")
			ch <- WrapErrorISE(err, "error updating order %s", o.ID)
		}
	}()
	return ch, nil
}

func (o *Order) sans(csr *x509.CertificateRequest) ([]x509util.SubjectAlternativeName, error) {
	var sans []x509util.SubjectAlternativeName
	if len(csr.EmailAddresses) > 0 || len(csr.URIs) > 0 {
		return sans, NewError(ErrorBadCSRType, "Only DNS names and IP addresses are allowed")
	}

	// order the DNS names and IP addresses, so that they can be compared against the canonicalized CSR
	orderNames := make([]string, numberOfIdentifierType(DNS, o.Identifiers))
	orderIPs := make([]net.IP, numberOfIdentifierType(IP, o.Identifiers))
	orderPIDs := make([]string, numberOfIdentifierType(PermanentIdentifier, o.Identifiers))
	indexDNS, indexIP, indexPID := 0, 0, 0
	for _, n := range o.Identifiers {
		switch n.Type {
		case DNS:
			orderNames[indexDNS] = n.Value
			indexDNS++
		case IP:
			orderIPs[indexIP] = net.ParseIP(n.Value) // NOTE: this assumes are all valid IPs at this time; or will result in nil entries
			indexIP++
		case PermanentIdentifier:
			orderPIDs[indexPID] = n.Value
			indexPID++
		default:
			return sans, NewErrorISE("unsupported identifier type in order: %s", n.Type)
		}
	}
	orderNames = uniqueSortedLowerNames(orderNames)
	orderIPs = uniqueSortedIPs(orderIPs)

	totalNumberOfSANs := len(csr.DNSNames) + len(csr.IPAddresses)
	sans = make([]x509util.SubjectAlternativeName, totalNumberOfSANs)
	index := 0

	// Validate identifier names against CSR alternative names.
	//
	// Note that with certificate templates we are not going to check for the
	// absence of other SANs as they will only be set if the template allows
	// them.
	if len(csr.DNSNames) != len(orderNames) {
		return sans, NewError(ErrorBadCSRType, "CSR names do not match identifiers exactly: "+
			"CSR names = %v, Order names = %v", csr.DNSNames, orderNames)
	}

	for i := range csr.DNSNames {
		if csr.DNSNames[i] != orderNames[i] {
			return sans, NewError(ErrorBadCSRType, "CSR names do not match identifiers exactly: "+
				"CSR names = %v, Order names = %v", csr.DNSNames, orderNames)
		}
		sans[index] = x509util.SubjectAlternativeName{
			Type:  x509util.DNSType,
			Value: csr.DNSNames[i],
		}
		index++
	}

	if len(csr.IPAddresses) != len(orderIPs) {
		return sans, NewError(ErrorBadCSRType, "CSR IPs do not match identifiers exactly: "+
			"CSR IPs = %v, Order IPs = %v", csr.IPAddresses, orderIPs)
	}

	for i := range csr.IPAddresses {
		if !ipsAreEqual(csr.IPAddresses[i], orderIPs[i]) {
			return sans, NewError(ErrorBadCSRType, "CSR IPs do not match identifiers exactly: "+
				"CSR IPs = %v, Order IPs = %v", csr.IPAddresses, orderIPs)
		}
		sans[index] = x509util.SubjectAlternativeName{
			Type:  x509util.IPType,
			Value: csr.IPAddresses[i].String(),
		}
		index++
	}

	return sans, nil
}

// numberOfIdentifierType returns the number of Identifiers that
// are of type typ.
func numberOfIdentifierType(typ IdentifierType, ids []Identifier) int {
	c := 0
	for _, id := range ids {
		if id.Type == typ {
			c++
		}
	}
	return c
}

// canonicalize canonicalizes a CSR so that it can be compared against an Order
// NOTE: this effectively changes the order of SANs in the CSR, which may be OK,
// but may not be expected. It also adds a Subject Common Name to either the IP
// addresses or DNS names slice, depending on whether it can be parsed as an IP
// or not. This might result in an additional SAN in the final certificate.
func canonicalize(csr *x509.CertificateRequest) (canonicalized *x509.CertificateRequest) {
	// for clarity only; we're operating on the same object by pointer
	canonicalized = csr

	// RFC8555: The CSR MUST indicate the exact same set of requested
	// identifiers as the initial newOrder request. Identifiers of type "dns"
	// MUST appear either in the commonName portion of the requested subject
	// name or in an extensionRequest attribute [RFC2985] requesting a
	// subjectAltName extension, or both. Subject Common Names that can be
	// parsed as an IP are included as an IP address for the equality check.
	// If these were excluded, a certificate could contain an IP as the
	// common name without having been challenged.
	if csr.Subject.CommonName != "" {
		if ip := net.ParseIP(csr.Subject.CommonName); ip != nil {
			canonicalized.IPAddresses = append(canonicalized.IPAddresses, ip)
		} else {
			canonicalized.DNSNames = append(canonicalized.DNSNames, csr.Subject.CommonName)
		}
	}

	canonicalized.DNSNames = uniqueSortedLowerNames(canonicalized.DNSNames)
	canonicalized.IPAddresses = uniqueSortedIPs(canonicalized.IPAddresses)

	return canonicalized
}

// ipsAreEqual compares IPs to be equal. Nil values (i.e. invalid IPs) are
// not considered equal. IPv6 representations of IPv4 addresses are
// considered equal to the IPv4 address in this implementation, which is
// standard Go behavior. An example is "::ffff:192.168.42.42", which
// is equal to "192.168.42.42". This is considered a known issue within
// step and is tracked here too: https://github.com/golang/go/issues/37921.
func ipsAreEqual(x, y net.IP) bool {
	if x == nil || y == nil {
		return false
	}
	return x.Equal(y)
}

// uniqueSortedLowerNames returns the set of all unique names in the input after all
// of them are lowercased. The returned names will be in their lowercased form
// and sorted alphabetically.
func uniqueSortedLowerNames(names []string) (unique []string) {
	nameMap := make(map[string]int, len(names))
	for _, name := range names {
		nameMap[strings.ToLower(name)] = 1
	}
	unique = make([]string, 0, len(nameMap))
	for name := range nameMap {
		unique = append(unique, name)
	}
	sort.Strings(unique)
	return
}

// uniqueSortedIPs returns the set of all unique net.IPs in the input. They
// are sorted by their bytes (octet) representation.
func uniqueSortedIPs(ips []net.IP) (unique []net.IP) {
	type entry struct {
		ip net.IP
	}
	ipEntryMap := make(map[string]entry, len(ips))
	for _, ip := range ips {
		// reparsing the IP results in the IP being represented using 16 bytes
		// for both IPv4 as well as IPv6, even when the ips slice contains IPs that
		// are represented by 4 bytes. This ensures a fair comparison and thus ordering.
		ipEntryMap[ip.String()] = entry{ip: net.ParseIP(ip.String())}
	}
	unique = make([]net.IP, 0, len(ipEntryMap))
	for _, entry := range ipEntryMap {
		unique = append(unique, entry.ip)
	}
	sort.Slice(unique, func(i, j int) bool {
		return bytes.Compare(unique[i], unique[j]) < 0
	})
	return
}<|MERGE_RESOLUTION|>--- conflicted
+++ resolved
@@ -130,16 +130,7 @@
 
 // Finalize signs a certificate if the necessary conditions for Order completion
 // have been met.
-<<<<<<< HEAD
 func (o *Order) Finalize(ctx context.Context, db DB, csr *x509.CertificateRequest, auth CertificateAuthority, p Provisioner) (chan error, error) {
-=======
-//
-// TODO(mariano): Here or in the challenge validation we should perform some
-// external validation using the identifier value and the attestation data. From
-// a validation service we can get the list of SANs to set in the final
-// certificate.
-func (o *Order) Finalize(ctx context.Context, db DB, csr *x509.CertificateRequest, auth CertificateAuthority, p Provisioner) error {
->>>>>>> d46c5b2f
 	if err := o.UpdateStatus(ctx, db); err != nil {
 		return nil, err
 	}
@@ -167,12 +158,6 @@
 	// canonicalize the CSR to allow for comparison
 	csr = canonicalize(csr)
 
-<<<<<<< HEAD
-	// retrieve the requested SANs for the Order
-	sans, err := o.sans(csr)
-	if err != nil {
-		return nil, err
-=======
 	// Template data
 	data := x509util.NewTemplateData()
 	data.SetCommonName(csr.Subject.CommonName)
@@ -203,10 +188,9 @@
 		defaultTemplate = x509util.DefaultLeafTemplate
 		sans, err := o.sans(csr)
 		if err != nil {
-			return err
+			return nil, err
 		}
 		data.SetSubjectAlternativeNames(sans...)
->>>>>>> d46c5b2f
 	}
 
 	// Get authorizations from the ACME provisioner.
@@ -223,7 +207,7 @@
 
 	// Build extra signing options.
 	signOps = append(signOps, templateOptions)
-<<<<<<< HEAD
+	signOps = append(signOps, extraOptions...)
 	ch := make(chan error)
 	go func() {
 		// Sign a new certificate.
@@ -240,9 +224,6 @@
 			}
 			return
 		}
-=======
-	signOps = append(signOps, extraOptions...)
->>>>>>> d46c5b2f
 
 		cert := &Certificate{
 			AccountID:     o.AccountID,
