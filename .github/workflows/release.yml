--- conflicted
+++ resolved
@@ -12,11 +12,7 @@
     runs-on: ubuntu-20.04
     strategy:
       matrix:
-<<<<<<< HEAD
-        go: [ '1.18' ]
-=======
         go: [ '1.18', '1.19' ]
->>>>>>> 713dfad8
     outputs:
       is_prerelease: ${{ steps.is_prerelease.outputs.IS_PRERELEASE }}
     steps:
