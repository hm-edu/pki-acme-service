--- conflicted
+++ resolved
@@ -39,24 +39,14 @@
 // tls.Config.
 func newHTTPServer(addr string, handler http.Handler, tlsConfig *tls.Config) *http.Server {
 	return &http.Server{
-<<<<<<< HEAD
-		Addr:         addr,
-		Handler:      handler,
-		TLSConfig:    tlsConfig,
-		WriteTimeout: 10 * time.Minute,
-		ReadTimeout:  15 * time.Second,
-		IdleTimeout:  15 * time.Second,
-		ErrorLog:     log.New(os.Stderr, "", log.Ldate|log.Ltime|log.Llongfile),
-=======
 		Addr:              addr,
 		Handler:           handler,
 		TLSConfig:         tlsConfig,
-		WriteTimeout:      15 * time.Second,
+		WriteTimeout:      10 * time.Minute,
 		ReadTimeout:       15 * time.Second,
 		ReadHeaderTimeout: 15 * time.Second,
 		IdleTimeout:       15 * time.Second,
 		ErrorLog:          log.New(os.Stderr, "", log.Ldate|log.Ltime|log.Llongfile),
->>>>>>> a893d6e7
 	}
 }
 
