--- conflicted
+++ resolved
@@ -649,20 +649,12 @@
 	certTpl.NotBefore = now.Add(-1 * time.Minute)
 	certTpl.NotAfter = now.Add(24 * time.Hour)
 
-<<<<<<< HEAD
 	resp, err := a.x509CAService.CreateCertificate(context.Background(), &casapi.CreateCertificateRequest{
-		Template: certTpl,
-		CSR:      cr,
-		Lifetime: 24 * time.Hour,
-		Backdate: 1 * time.Minute,
-=======
-	resp, err := a.x509CAService.CreateCertificate(&casapi.CreateCertificateRequest{
 		Template:       certTpl,
 		CSR:            cr,
 		Lifetime:       24 * time.Hour,
 		Backdate:       1 * time.Minute,
 		IsCAServerCert: true,
->>>>>>> 713dfad8
 	})
 	if err != nil {
 		return fatal(err)
