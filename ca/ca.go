--- conflicted
+++ resolved
@@ -174,16 +174,14 @@
 		opts = append(opts, authority.WithQuietInit())
 	}
 
-<<<<<<< HEAD
 	if ca.opts.x509CAService != nil {
 		opts = append(opts, authority.WithX509CAService(ca.opts.x509CAService))
-=======
+	}
+
 	var meter *metrix.Meter
 	if ca.config.MetricsAddress != "" {
 		meter = metrix.New()
-
 		opts = append(opts, authority.WithMeter(meter))
->>>>>>> 5d865b28
 	}
 
 	webhookTransport := http.DefaultTransport.(*http.Transport).Clone()
